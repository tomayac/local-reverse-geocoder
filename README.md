--- conflicted
+++ resolved
@@ -1,9 +1,4 @@
-<<<<<<< HEAD
-#Local Reverse Geocoder
-
-=======
 # Local Reverse Geocoder
->>>>>>> 60aea703
 
 This library provides a local reverse geocoder for Node.js that is based on
 [GeoNames](http://download.geonames.org/export/dump/) data. It is *local*
@@ -13,23 +8,14 @@
 It is *reverse* in the sense that you give it a (list of) point(s), *i.e.*,
 a latitude/longitude pair, and it returns the closest city to that point.
 
-<<<<<<< HEAD
-#Installation
-=======
 # Installation
->>>>>>> 60aea703
-
 ```bash
 $ npm install local-reverse-geocoder
 ```
 
-<<<<<<< HEAD
-#Usage
-
-##LookUp
-=======
 # Usage in Node.js
->>>>>>> 60aea703
+
+## LookUp
 
 ```javascript
 var geocoder = require('local-reverse-geocoder');
@@ -69,7 +55,6 @@
 });
 ```
 
-<<<<<<< HEAD
 ## Init
 
 You can optionally initialize the geocoder prior to the first call to lookUp.  This ensures
@@ -107,21 +92,10 @@
 
 ```
 
-
-
-#A Word on Speed
-=======
 # Usage of the Web Service
->>>>>>> 60aea703
 
 You can use the built-in Web service by running `node app.js` as follows.
 
-<<<<<<< HEAD
-If you don't need admin1, admin2, admin3, admin4 or alternate names you can turn them
-off in a manual init call and decrease load time.
-
-#A Word on Accuracy
-=======
 ```bash
 $ curl "http://localhost:3000/geocode?latitude=48.466667&longitude=9.133333&latitude=42.083333&longitude=3.1&maxResults=2"
 ```
@@ -278,7 +252,6 @@
 ```
 
 # A Word on Accuracy
->>>>>>> 60aea703
 
 By design, *i.e.*, due to the granularity of the available
 [GeoNames data](http://download.geonames.org/export/dump/cities1000.zip),
@@ -289,9 +262,6 @@
 [reverse geocoding API](https://developers.google.com/maps/documentation/javascript/geocoding#ReverseGeocoding).
 (Full disclosure: the author is currently employed by Google.)
 
-<<<<<<< HEAD
-#License
-=======
 # A Word on Speed
 
 The initial lookup takes quite a while, as the geocoder has to download roughly
@@ -299,10 +269,10 @@
 of disk space). All follow-up requests are lightning fast.
 By default, the local [GeoNames dump](http://download.geonames.org/export/dump/) data gets refreshed each day.
 You can override this behavior by removing the timestamp from the files in the `./geonames_dump` download folder.
+If you don't need admin1, admin2, admin3, admin4 or alternate names you can turn them
+off in a manual init call and decrease load time.
 
 # License
->>>>>>> 60aea703
-
 Copyright 2015 Thomas Steiner (tomac@google.com)
 
 Licensed under the Apache License, Version 2.0 (the "License");
@@ -317,11 +287,7 @@
 See the License for the specific language governing permissions and
 limitations under the License.
 
-<<<<<<< HEAD
-#Acknowledgements
-=======
 # Acknowledgements
->>>>>>> 60aea703
 
 This project was inspired by Richard Penman's Python
 [reverse geocoder](https://bitbucket.org/richardpenman/reverse_geocode/).
